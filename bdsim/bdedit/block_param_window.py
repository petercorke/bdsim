--- conflicted
+++ resolved
@@ -274,33 +274,21 @@
                 self.row_x.layout = QHBoxLayout()
 
                 # Make a label of that parameters' name
-<<<<<<< HEAD
-                self.label = QLabel('<font size=3><b>'+parameter[0]+": "+'</font>')
+                self.label = QLabel("<font size=3><b>"+parameter[0]+": "+"</font>")
                 try:
                     self.label.setToolTip(parameter[4])
                 except IndexError:
                     print(parameter)
-=======
-                self.label = QLabel(
-                    "<font size=3><b>" + parameter[0] + ": " + "</font>"
-                )
-                self.label.setToolTip(parameter[4])
->>>>>>> b7d48c0d
 
                 # If the parameter type is a boolean, create the intractable space as a checkbox, otherwise
                 # make an editable line for that parameter, and populate it with the parameters' current value
                 if not issubclass(parameter[1], bool):
                     self.line = QLineEdit(str(parameter[2]))
                 else:
-<<<<<<< HEAD
                     try:
                         self.line = QCheckBox(); self.line.setChecked(parameter[2])
                     except TypeError:
-                        print('bad thing')
-=======
-                    self.line = QCheckBox()
-                    self.line.setChecked(parameter[2])
->>>>>>> b7d48c0d
+                        print("bad thing")
 
                 # Set the width of the editable line to the above-defined width (150 pixels)
                 self.line.setFixedWidth(self._parameter_line_width)
