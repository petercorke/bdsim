import sys
import matplotlib
import matplotlib.pyplot as plt
from matplotlib import animation
from bdsim.components import SinkBlock


class GraphicsBlock(SinkBlock):
    """
    A GraphicsBlock is a subclass of SinkBlock that represents a block that has inputs
    but no outputs and creates/updates a graphical display.
    """

    blockclass = "graphics"

    def __init__(self, movie=None, **blockargs):
        """
        Create a graphical display block.

        :param movie: Save animation in this file in MP4 format, defaults to None
        :type movie: str, optional
        :param blockargs: |BlockOptions|
        :type blockargs: dict
        :return: transfer function block base class
        :rtype: TransferBlock

        This is the parent class of all graphic display blocks.
        """

        super().__init__(**blockargs)
        self._graphics = True

        self.movie = movie

    def start(self):

        plt.draw()
        plt.show(block=False)

        if self.movie is not None and not self.bd.runtime.options.animation:
            print(
                "enabling global animation option to allow movie option on block", self
            )
            if not self.bd.runtime.options.animation:
                print("must enable animation to render a movie")
        if self.movie is not None:
            try:
                self.writer = animation.FFMpegWriter(
                    fps=10, extra_args=["-vcodec", "libx264"]
                )
                self.writer.setup(fig=self.fig, outfile=self.movie)
                print("movie block", self, " --> ", self.movie)
            except FileNotFoundError:
                self.fatal("cannot save movie, please install ffmpeg")

    def step(self, state=None):
        super().step()

        # bring the figure up to date in a backend-specific way
        if state.options.animation:
            if state.backend == "TkAgg":
                self.fig.canvas.flush_events()
                plt.show(block=False)
                plt.show(block=False)
            elif state.backend == "Qt5Agg":
                self.fig.canvas.flush_events()
                self.fig.canvas.draw()
            else:
                self.fig.canvas.draw()

        if self.movie is not None:
            try:
                self.writer.grab_frame()
            except AttributeError:
                self.fatal("cannot save movie, please install ffmpeg")

    def done(self, state=None, block=False):
        if self.fig is not None:
            self.fig.canvas.start_event_loop(0.001)
            if self.movie is not None:
                self.writer.finish()
                # self.cleanup()
            plt.show(block=block)

    def savefig(self, filename=None, format="pdf", **kwargs):
        """
        Save the figure as an image file

        :param fname: Name of file to save graphics to
        :type fname: str
        :param ``**kwargs``: Options passed to `savefig <https://matplotlib.org/3.2.2/api/_as_gen/matplotlib.pyplot.savefig.html>`_

        The file format is taken from the file extension and can be
        jpeg, png or pdf.
        """
        try:
            plt.figure(self.fig.number)  # make block's figure the current one
            if filename is None:
                filename = self.name
            filename += "." + format
            print("saved {} -> {}".format(str(self), filename))
            plt.savefig(filename, **kwargs)  # save the current figure

        except:
            pass

    def create_figure(self, state):
        def move_figure(f, x, y):
            """Move figure's upper left corner to pixel (x, y)"""
            backend = matplotlib.get_backend()
            x = int(x) + gstate.xoffset
            y = int(y)
            if backend == "TkAgg":
                f.canvas.manager.window.wm_geometry("+%d+%d" % (x, y))
            elif backend == "WXAgg":
                f.canvas.manager.window.SetPosition((x, y))
            else:
                # This works for QT and GTK
                # You can also use window.setGeometry
                try:
                    f.canvas.manager.window.move(x, y)
                except AttributeError:
                    pass  # can't do this for MacOSX

        gstate = state
        options = state.options

        self.bd.runtime.DEBUG(
            "graphics", "{} matplotlib figures exist", len(plt.get_fignums())
        )

        if gstate.fignum == 0:
            # no figures yet created, lazy initialization
            self.bd.runtime.DEBUG("graphics", "lazy initialization")

            if options.backend is None:
                if sys.platform == "darwin":
                    # for MacOS, use Qt5Agg if its installed
                    # otherwise use default (MacOSX)
                    if "Qt5Agg" in matplotlib.rcsetup.all_backends:
                        try:
                            import PyQt5

                            matplotlib.use("Qt5Agg")
                            print(
                                "no graphics backend specified: Qt5Agg found, using instead of MacOSX"
                            )
                        except:
                            pass
            else:
                try:
                    matplotlib.use(options.backend)
                except ImportError:
                    self.fatal(f"can't select backend: {options.backend}")

            mpl_backend = matplotlib.get_backend()
            gstate.backend = mpl_backend

            self.bd.runtime.DEBUG("graphics", "  backend={:s}", mpl_backend)

            # split the string
            ntiles = [int(x) for x in options.tiles.split("x")]

            xoffset = 0
            if options.shape is None:
                if mpl_backend == "Qt5Agg":
                    # next line actually creates a figure if none already exist
                    QScreen = plt.get_current_fig_manager().canvas.screen()
                    # this is a QScreenClass object, see https://doc.qt.io/qt-5/qscreen.html#availableGeometry-prop
                    # next line creates a figure
                    sz = QScreen.availableSize()
                    dpiscale = (
                        QScreen.devicePixelRatio()
                    )  # is 2.0 for Mac laptop screen
                    self.bd.runtime.DEBUG(
                        "graphics",
                        "  {} x {} @ {}dpi",
                        sz.width(),
                        sz.height(),
                        dpiscale,
                    )

                    # check for a second screen
                    if options.altscreen:
                        vsize = QScreen.availableVirtualGeometry().getCoords()
                        if vsize[0] < 0:
                            # extra monitor to the left
                            xoffset = vsize[0]
                        elif vsize[0] >= sz.width():
                            # extra monitor to the right
                            xoffset = vsize[0]
                        self.bd.runtime.DEBUG(
                            "graphics", "  altscreen offset {}", xoffset
                        )

                    screen_width, screen_height = sz.width(), sz.height()
                    dpi = QScreen.physicalDotsPerInch()
                    f = plt.gcf()

                elif mpl_backend == "TkAgg":
                    window = plt.get_current_fig_manager().window
                    screen_width, screen_height = (
                        window.winfo_screenwidth(),
                        window.winfo_screenheight(),
                    )
                    dpiscale = 1
                    self.bd.runtime.DEBUG(
                        "graphics",
                        "  screensize: {:d} x {:d}",
                        screen_width,
                        screen_height,
                    )
                    f = plt.gcf()
                    dpi = f.dpi

                else:
                    # all other backends
                    f = plt.figure()
                    dpi = f.dpi
                    dpiscale = 2
                    screen_width, screen_height = f.get_size_inches() * f.dpi

                # compute fig size in inches (width, height)
                figsize = [
                    screen_width / ntiles[1] / dpi,
                    screen_height / ntiles[0] / dpi,
                ]

            else:
                # shape is given explictly
                screen_width, screen_height = [int(x) for x in options.shape.split("x")]

                f = plt.gcf()

            f.canvas.manager.set_window_title(f"bdsim: Figure {f.number:d}")

            # save graphics info away in state
            gstate.figsize = figsize
            gstate.dpi = dpi
            gstate.screensize_pix = (screen_width, screen_height)
            gstate.ntiles = ntiles
            gstate.xoffset = xoffset

            # resize the figure
<<<<<<< HEAD
            f.set_dpi(gstate.dpi*dpiscale)
=======
            f.set_dpi(gstate.dpi * dpiscale)
>>>>>>> b7d48c0d
            f.set_size_inches(figsize, forward=True)
            plt.ion()

        else:
            # subsequent figures
            f = plt.figure(figsize=gstate.figsize, dpi=gstate.dpi)

        # move the figure to right place on screen
        row = gstate.fignum // gstate.ntiles[0]
        col = gstate.fignum % gstate.ntiles[0]
        scale = 1.02
        move_figure(
            f,
            col * gstate.figsize[0] * gstate.dpi * scale,
            row * gstate.figsize[1] * gstate.dpi * scale,
        )
        gstate.fignum += 1
<<<<<<< HEAD

        def onkeypress(event):
            print('pressed', event.key)
            plt.close('all')

        f.canvas.mpl_connect('key_press_event', onkeypress)
        
        self.bd.runtime.DEBUG('graphics', 'create figure {:d} at ({:d}, {:d})', gstate.fignum, row, col)
        return f
=======
>>>>>>> b7d48c0d

        def onkeypress(event):
            print("pressed", event.key)
            plt.close("all")

        f.canvas.mpl_connect("key_press_event", onkeypress)

        self.bd.runtime.DEBUG(
            "graphics", "create figure {:d} at ({:d}, {:d})", gstate.fignum, row, col
        )
        return f<|MERGE_RESOLUTION|>--- conflicted
+++ resolved
@@ -242,11 +242,7 @@
             gstate.xoffset = xoffset
 
             # resize the figure
-<<<<<<< HEAD
-            f.set_dpi(gstate.dpi*dpiscale)
-=======
             f.set_dpi(gstate.dpi * dpiscale)
->>>>>>> b7d48c0d
             f.set_size_inches(figsize, forward=True)
             plt.ion()
 
@@ -264,18 +260,6 @@
             row * gstate.figsize[1] * gstate.dpi * scale,
         )
         gstate.fignum += 1
-<<<<<<< HEAD
-
-        def onkeypress(event):
-            print('pressed', event.key)
-            plt.close('all')
-
-        f.canvas.mpl_connect('key_press_event', onkeypress)
-        
-        self.bd.runtime.DEBUG('graphics', 'create figure {:d} at ({:d}, {:d})', gstate.fignum, row, col)
-        return f
-=======
->>>>>>> b7d48c0d
 
         def onkeypress(event):
             print("pressed", event.key)
