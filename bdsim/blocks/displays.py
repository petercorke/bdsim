"""
Sink blocks:

- have inputs but no outputs
- have no state variables
- are a subclass of ``SinkBlock`` |rarr| ``Block``
- that perform graphics are a subclass of  ``GraphicsBlock`` |rarr| ``SinkBlock`` |rarr| ``Block``

"""

# The constructor of each class ``MyClass`` with a ``@block`` decorator becomes a method ``MYCLASS()`` of the BlockDiagram instance.

import numpy as np
from math import pi, sqrt, sin, cos, atan2

import matplotlib.pyplot as plt
from matplotlib.pyplot import Polygon


import spatialmath.base as sm

from bdsim.components import SinkBlock, block
from bdsim.graphics import GraphicsBlock


# ------------------------------------------------------------------------ #


@block
class Scope(GraphicsBlock):
    """
    :blockname:`SCOPE`

    .. table::
       :align: left

       +--------+---------+---------+
       | inputs | outputs |  states |
       +--------+---------+---------+
       | 1      | 0       | 0       |
       +--------+---------+---------+
       | float, |         |         | 
       | A(N,)  |         |         | 
       +--------+---------+---------+
    """

    def __init__(self, nin=1, vector=0, styles=None, stairs=None, scale='auto', labels=None, grid=True, *inputs, **kwargs):
        """
        Create a block that plots input ports against time.

        :param nin: number of inputs, defaults to length of style vector if given,
                    otherwise 1
        :type nin: int, optional
        :param styles: styles for each line to be plotted
        :type styles: optional str or dict, list of strings or dicts; one per line
        :param scale: y-axis scale, defaults to 'auto'
        :type scale: 2-element sequence
        :param labels: vertical axis labels
        :type labels: sequence of strings
        :param grid: draw a grid, default is on. Can be boolean or a tuple of 
                     options for grid()
        :type grid: bool or sequence
        :param ``*inputs``: Optional incoming connections
        :type ``*inputs``: Block or Plug
        :param ``**kwargs``: common Block options
        :return: A SCOPE block
        :rtype: Scope instance

        Create a block that plots input ports against time.  

        Each line can have its own color or style which is specified by:

            - a dict of options for `Line2D <https://matplotlib.org/3.2.2/api/_as_gen/matplotlib.lines.Line2D.html#matplotlib.lines.Line2D>`_ or 
            - a  MATLAB-style linestyle like 'k--'

        The number of inputs will be inferred from the length of the ``labels``
        list if not specified.

        If multiple lines are plotted then a heterogeneous list of styles, dicts or strings,
        one per line must be given.

        The vertical scale factor defaults to auto-scaling but can be fixed by
        providing a 2-tuple [ymin, ymax]. All lines are plotted against the
        same vertical scale.

        Examples::

            SCOPE()
            SCOPE(nin=2)
            SCOPE(nin=2, scale=[-1,2])
            SCOPE(styles='k--')
            SCOPE(styles=[{'color': 'blue'}, {'color': 'red', 'linestyle': '--'}])
            SCOPE(styles=['k', 'r--'])


        .. figure:: ../../figs/Figure_1.png
           :width: 500px
           :alt: example of generated graphic

           Example of scope display.
        """
        def listify(s):
            if isinstance(s, str):
                return [s]
            elif isinstance(s, (list, tuple)):
                return s
            else:
                raise ValueError('unknown argument to listify')

        nplots = None
        self.type = 'scope'

        if styles is not None:
            self.styles = listify(styles)
            if nplots is not None:
                assert nplots == len(styles), 'need one style per input'
            else:
                nplots = len(styles)

        if labels is not None:
            self.labels = listify(labels)
            if nplots is not None:
                assert nplots == len(labels), 'need one label per input'
            else:
                nplots = len(labels)
        else:
            self.labels = None

        if vector > 0 and nin > 1:
            raise ValueError('if vector > 0 nin must be 1')

        if nplots is None:
            if vector > 0:
                nplots = vector
            else:
                nplots = nin
        else:
            nin = nplots

        self.nplots = nplots
        self.vector = vector

        super().__init__(nin=nin, inputs=inputs, **kwargs)

        if styles is None:
            self.styles = [None] * nplots

        self.xlabel = 'Time (s)'

        self.grid = grid
        self.stairs = stairs if isinstance(stairs, list) \
            else [stairs is True] * nplots

        self.plots = [None] * nplots
        self.scale = scale

        # TODO, wire width
        # inherit names from wires, block needs to be able to introspect

    def start(self, **kwargs):
        # create the plot
        if self.bd.options.graphics:
            super().reset()   # TODO should this be here?

            # init the arrays that hold the data
            self.tdata = np.array([])
            self.ydata = [np.array([]), ] * self.nplots

            # create the figures
            self.fig = self.create_figure()
            self.ax = self.fig.gca()

            # create empty plots with defined styles
            for i in range(0, self.nplots):
                args = []
                kwargs = {}
                style = self.styles[i]
                if isinstance(style, dict):
                    kwargs = style
                elif isinstance(style, str):
                    args = [style]

                plot_fn = self.ax.step if self.stairs[i] else self.ax.plot

                self.plots[i], = plot_fn(
                    self.tdata, self.ydata[i], *args, label=self.styles[i], **kwargs)

            # label the axes
            if self.labels is not None:
                self.ax.set_ylabel(','.join(self.labels))
            self.ax.set_xlabel(self.xlabel)
            self.ax.set_title(self.name_tex)

            # grid control
            if self.grid is True:
                self.ax.grid(self.grid)
            elif isinstance(self.grid, (list, tuple)):
                self.ax.grid(True, *self.grid)

            # set limits
            self.ax.set_xlim(0, self.bd.simstate.T)

            if self.scale != 'auto':
                self.ax.set_ylim(*self.scale)
            if self.labels is not None:
                self.ax.legend(self.labels)

            plt.draw()
            plt.show(block=False)

            super().start()

    def step(self):
        # inputs are set
        if self.bd.options.graphics:
            self.tdata = np.append(self.tdata, self.bd.simstate.t)

            if self.vector:
                # vector input on the input
                data = self.inputs[0]
                assert len(data) == self.nplots, 'vector input wrong width'
                for i, input in enumerate(data):
                    self.ydata[i] = np.append(self.ydata[i], input)
            else:
                # stash data from the inputs
                assert len(self.inputs) == self.nplots, 'insufficient inputs'
                for i, input in enumerate(self.inputs):
                    self.ydata[i] = np.append(self.ydata[i], input)

            plt.figure(self.fig.number)  # make current
            for i in range(0, self.nplots):
                self.plots[i].set_data(self.tdata, self.ydata[i])

            if self.bd.options.animation:
                self.fig.canvas.flush_events()

            if self.scale == 'auto':
                self.ax.relim()
                self.ax.autoscale_view(scalex=False, scaley=True)
            super().step()

    def done(self, block=False, **kwargs):
        if self.bd.options.graphics:
            plt.show(block=block)
        super().done()

# ------------------------------------------------------------------------ #


@block
class ScopeXY(GraphicsBlock):
    """
    :blockname:`SCOPEXY`

    .. table::
       :align: left
<<<<<<< HEAD
    
    +--------+---------+---------+
    | inputs | outputs |  states |
    +--------+---------+---------+
    | 2      | 0       | 0       |
    +--------+---------+---------+
    | float  |         |         | 
    +--------+---------+---------+
=======

       +--------+---------+---------+
       | inputs | outputs |  states |
       +--------+---------+---------+
       | 2      | 0       | 0       |
       +--------+---------+---------+
       | float  |         |         | 
       +--------+---------+---------+
>>>>>>> cc5783a9
    """

    def __init__(self, style=None, *inputs, scale='auto', aspect='equal', labels=['X', 'Y'], init=None, **kwargs):
        """
        :param style: line style
        :type style: optional str or dict
        :param ``*inputs``: Optional incoming connections
        :type ``*inputs``: Block or Plug
        :param scale: y-axis scale, defaults to 'auto'
        :type scale: 2- or 4-element sequence
        :param labels: axis labels (xlabel, ylabel)
        :type labels: 2-element tuple or list
        :param ``**kwargs``: common Block options
        :return: A SCOPEXY block
        :rtype: ScopeXY instance

        Create an XY scope.

        This block has two inputs which are plotted against each other. Port 0
        is the horizontal axis, and port 1 is the vertical axis.

        The line style is given by either:

            - a dict of options for ``plot``, or
            - as a simple MATLAB-style linestyle like ``'k--'``.

        The scale factor defaults to auto-scaling but can be fixed by
        providing either:

            - a 2-tuple [min, max] which is used for the x- and y-axes
            - a 4-tuple [xmin, xmax, ymin, ymax]
        """
        super().__init__(nin=2, inputs=inputs, **kwargs)
        self.nin = 2
        self.xdata = []
        self.ydata = []
        self.type = 'scopexy'
        if init is not None:
            assert callable(init), 'graphics init function must be callable'
        self.init = init

        self.styles = style
        if scale != 'auto':
            if len(scale) == 2:
                scale = scale * 2
        self.scale = scale
        self.aspect = aspect
        self.labels = labels
<<<<<<< HEAD
        self.inport_names(('x', 'y'))
        
=======

>>>>>>> cc5783a9
    def start(self, **kwargs):
        # create the plot
        if self.bd.options.graphics:
            super().reset()

            self.fig = self.create_figure()
            self.ax = self.fig.gca()

            args = []
            kwargs = {}
            style = self.styles
            if isinstance(style, dict):
                kwargs = style
            elif isinstance(style, str):
                args = [style]
            self.line, = self.ax.plot(self.xdata, self.ydata, *args, **kwargs)

            self.ax.grid(True)
            self.ax.set_xlabel(self.labels[0])
            self.ax.set_ylabel(self.labels[1])
            self.ax.set_title(self.name)
            if self.scale != 'auto':
                self.ax.set_xlim(*self.scale[0:2])
                self.ax.set_ylim(*self.scale[2:4])
            self.ax.set_aspect(self.aspect)
            if self.init is not None:
                self.init(self.ax)

            plt.draw()
            plt.show(block=False)

            super().start()

    def step(self):
        # inputs are set
        self.xdata.append(self.inputs[0])
        self.ydata.append(self.inputs[1])
        if self.bd.options.graphics:
            plt.figure(self.fig.number)
            self.line.set_data(self.xdata, self.ydata)

            if self.bd.options.animation:
                self.fig.canvas.flush_events()

            if self.scale == 'auto':
                self.ax.relim()
                self.ax.autoscale_view()
            super().step()

    def done(self, block=False, **kwargs):
        if self.bd.options.graphics:
            plt.show(block=block)
            super().done()


# ------------------------------------------------------------------------ #


if __name__ == "__main__":

    import pathlib
    import os.path

    exec(open(os.path.join(pathlib.Path(__file__).parent.absolute(), "test_sinks.py")).read())<|MERGE_RESOLUTION|>--- conflicted
+++ resolved
@@ -254,7 +254,6 @@
 
     .. table::
        :align: left
-<<<<<<< HEAD
     
     +--------+---------+---------+
     | inputs | outputs |  states |
@@ -263,16 +262,6 @@
     +--------+---------+---------+
     | float  |         |         | 
     +--------+---------+---------+
-=======
-
-       +--------+---------+---------+
-       | inputs | outputs |  states |
-       +--------+---------+---------+
-       | 2      | 0       | 0       |
-       +--------+---------+---------+
-       | float  |         |         | 
-       +--------+---------+---------+
->>>>>>> cc5783a9
     """
 
     def __init__(self, style=None, *inputs, scale='auto', aspect='equal', labels=['X', 'Y'], init=None, **kwargs):
@@ -321,12 +310,8 @@
         self.scale = scale
         self.aspect = aspect
         self.labels = labels
-<<<<<<< HEAD
         self.inport_names(('x', 'y'))
         
-=======
-
->>>>>>> cc5783a9
     def start(self, **kwargs):
         # create the plot
         if self.bd.options.graphics:
