"""
Transfer blocks:

- have inputs and outputs
- have state variables
- are a subclass of ``TransferBlock`` |rarr| ``Block``

"""
# The constructor of each class ``MyClass`` with a ``@block`` decorator becomes a method ``MYCLASS()`` of the BlockDiagram instance.


from typing import List, Optional
from bdsim.blocks.transfers import LTI_SS, siso_to_ss
import numpy as np
import math
from math import sin, cos, atan2, sqrt, pi

import matplotlib.pyplot as plt
import inspect
from spatialmath import base

from bdsim.components import Clock, ClockedBlock, block, TransferBlock

# ------------------------------------------------------------------------


@block
class ZOH(ClockedBlock):

    def __init__(self, clock, *inputs, x0=0, min=None, max=None, **kwargs):
        """
        :param ``*inputs``: Optional incoming connections
        :type ``*inputs``: Block or Plug
        :param x0: Initial state, defaults to 0
        :type x0: array_like, optional
        :param min: Minimum value of state, defaults to None
        :type min: float or array_like, optional
        :param max: Maximum value of state, defaults to None
        :type max: float or array_like, optional
        :param ``**kwargs``: common Block options
        :return: a ZOH block
        :rtype: Integrator instance

        Create a zero-order hold block.

        Output is the input at the previous clock time.  The state can be a scalar or a
        vector, this is given by the type of ``x0``.

        The minimum and maximum values can be:

            - a scalar, in which case the same value applies to every element of 
              the state vector, or
            - a vector, of the same shape as ``x0`` that applies elementwise to
              the state.

        .. note:: If input is not a scalar, ``x0`` must have the shape of the
            input signal.
        """
        self.type = 'sampler'
        super().__init__(nin=1, nout=1, inputs=inputs, clock=clock, **kwargs)

        x0 = base.getvector(x0)
        self._x0 = x0
        self.ndstates = len(x0)
        # print('nstates', self.nstates)

    def output(self, t=None):
        return [self._x]

    def next(self):
        xnext = np.array(self.inputs)
        return xnext

# ------------------------------------------------------------------------


@block
class DIntegrator(ClockedBlock):
    """
    :blockname:`INTEGRATOR`

    .. table::
       :align: left
<<<<<<< HEAD
    
    +------------+---------+---------+
    | inputs     | outputs |  states |
    +------------+---------+---------+
    | 1          | 1       | N       |
    +------------+---------+---------+
    | float,     | float,  |         | 
    | A(N,)      | A(N,)   |         |
    +------------+---------+---------+
=======

       +------------+---------+---------+
       | inputs     | outputs |  states |
       +------------+---------+---------+
       | 1          | 1       | N       |
       +------------+---------+---------+
       | float,     | float,  |         | 
       | A(N,)      | A(N,)   |         |
       +------------+---------+---------+
>>>>>>> cc5783a9
    """

    def __init__(self, clock, *inputs, x0=0, gain=1.0, min=None, max=None, **kwargs):
        """
        :param ``*inputs``: Optional incoming connections
        :type ``*inputs``: Block or Plug
        :param x0: Initial state, defaults to 0
        :type x0: array_like, optional
        :param min: Minimum value of state, defaults to None
        :type min: float or array_like, optional
        :param max: Maximum value of state, defaults to None
        :type max: float or array_like, optional
        :param ``**kwargs``: common Block options
        :return: an INTEGRATOR block
        :rtype: Integrator instance

        Create an integrator block.

        Output is the time integral of the input.  The state can be a scalar or a
        vector, this is given by the type of ``x0``.

        The minimum and maximum values can be:

            - a scalar, in which case the same value applies to every element of 
              the state vector, or
            - a vector, of the same shape as ``x0`` that applies elementwise to
              the state.
        """
        self.type = 'discrete-integrator'
        super().__init__(nin=1, nout=1, inputs=inputs, clock=clock, **kwargs)

        if isinstance(x0, (int, float)):
            self.ndstates = 1
            if min is None:
                min = -math.inf
            if max is None:
                max = math.inf

        else:
            if isinstance(x0, np.ndarray):
                if x0.ndim > 1:
                    raise ValueError('state must be a 1D vector')
            else:
                x0 = base.getvector(x0)

            self.ndstates = x0.shape[0]
            if min is None:
                min = [-math.inf] * self.nstates
            elif len(min) != self.nstates:
                raise ValueError('minimum bound length must match x0')

            if max is None:
                max = [math.inf] * self.nstates
            elif len(max) != self.nstates:
                raise ValueError('maximum bound length must match x0')

        self._x0 = np.r_[x0]
        self.min = np.r_[min]
        self.max = np.r_[max]
        self.gain = gain
        print('nstates', self.nstates)

    def output(self, t=None):
        return [self._x]

    def next(self):
        xnext = self._x + self.gain * self.clock.T * np.array(self.inputs[0])
        return xnext

# ------------------------------------------------------------------------ #


@block
class Discrete_LTI_SS(ClockedBlock, LTI_SS):
    """
    :blockname:`LTI_SS`

    .. table::
       :align: left

       +------------+---------+---------+
       | inputs     | outputs |  states |
       +------------+---------+---------+
       | 1          | 01      | nc      |
       +------------+---------+---------+
       | float,     | float,  |         |
       | A(nb,)     | A(nc,)  |         |
       +------------+---------+---------+
    """

    def __init__(self, clock: Clock, *inputs, x0=None, **kwargs):
        r"""
        :param ``*inputs``: Optional incoming connections
        :type ``*inputs``: Block or Plug
        :param N: numerator coefficients, defaults to 1
        :type N: array_like, optional
        :param D: denominator coefficients, defaults to [1, 1]
        :type D: array_like, optional
        :param x0: initial states, defaults to zero
        :type x0: array_like, optional
        :param ``**kwargs``: common Block options
        :return: A SCOPE block
        :rtype: LTI_SISO instance

        Create a discrete-time state-space LTI block (in the z domain).
        """

        ClockedBlock.__init__(self, clock, **kwargs)
        LTI_SS.__init__(self, *inputs, **kwargs)
        self.type = 'Discrete LTI SS'
        self.out: Optional[List[float]] = None

        if x0 is None:
            self._x0 = np.zeros((self.nstates,))
        else:
            self._x0 = x0
        self._output = list(self.C @ self._x0)
        self.ndstates = len(self._x0)

    def output(self, t=None):
        return self._output

    def deriv(self):
        raise NotImplementedError("Clocked blocks should not be derived.")

    def next(self):
        # bandaid for compilation stage
        if all(inp is None for inp in self.inputs):
            self.inputs = [0] * len(self.inputs)
        # difference equation
        new_x = self.A @ self._x + self.B @ np.array(self.inputs)
        # "hold" the state until next update
        self._output = list(self.C @ new_x)
        return new_x
        # ------------------------------------------------------------------------ #


@block
class Discrete_LTI_SISO(Discrete_LTI_SS):
    """
    :blockname:`LTI_SISO`

    .. table::
       :align: left

       +------------+---------+---------+
       | inputs     | outputs |  states |
       +------------+---------+---------+
       | 1          | 1       | n       |
       +------------+---------+---------+
       | float      | float   |         |
       +------------+---------+---------+

    """

    def __init__(self, clock: Clock, N=1, D=[1, 1], *inputs, x0=None, verbose=False, **kwargs):
        r"""
        :param N: numerator coefficients, defaults to 1
        :type N: array_like, optional
        :param D: denominator coefficients, defaults to [1, 1]
        :type D: array_like, optional
        :param ``*inputs``: Optional incoming connections
        :type ``*inputs``: Block or Plug
        :param x0: initial states, defaults to zero
        :type x0: array_like, optional
        :param ``**kwargs``: common Block options
        :return: A SCOPE block
        :rtype: LTI_SISO instance

        Create a SISO LTI block.

        Describes the dynamics of a single-input single-output (SISO) linear
        time invariant (LTI) system described by numerator and denominator
        polynomial coefficients.

        Coefficients are given in the order from highest order to zeroth
        order, ie. :math:`2s^2 - 4s +3` is ``[2, -4, 3]``.

        Only proper transfer functions, where order of numerator is less
        than denominator are allowed.

        The order of the states in ``x0`` is consistent with controller canonical
        form.

        Examples::

            LTI_SISO(N=[1, 2], D=[2, 3, -4])

        is the transfer function :math:`\frac{s+2}{2s^2+3s-4}`.
        """
        #print('in SISO constscutor')

        A, B, C = siso_to_ss(list(N), list(D), verbose)
        super().__init__(clock=clock, A=A, B=B, C=C, x0=x0, inputs=inputs, **kwargs)
        self.type = 'Discrete LTI SISO'


# if __name__ == "__main__":

#     import pathlib
#     import os.path

#     exec(open(os.path.join(pathlib.Path(
#         __file__).parent.absolute(), "test_transfers.py")).read())<|MERGE_RESOLUTION|>--- conflicted
+++ resolved
@@ -81,7 +81,6 @@
 
     .. table::
        :align: left
-<<<<<<< HEAD
     
     +------------+---------+---------+
     | inputs     | outputs |  states |
@@ -91,17 +90,6 @@
     | float,     | float,  |         | 
     | A(N,)      | A(N,)   |         |
     +------------+---------+---------+
-=======
-
-       +------------+---------+---------+
-       | inputs     | outputs |  states |
-       +------------+---------+---------+
-       | 1          | 1       | N       |
-       +------------+---------+---------+
-       | float,     | float,  |         | 
-       | A(N,)      | A(N,)   |         |
-       +------------+---------+---------+
->>>>>>> cc5783a9
     """
 
     def __init__(self, clock, *inputs, x0=0, gain=1.0, min=None, max=None, **kwargs):
